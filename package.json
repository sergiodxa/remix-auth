--- conflicted
+++ resolved
@@ -40,29 +40,17 @@
     "README.md"
   ],
   "peerDependencies": {
-<<<<<<< HEAD
-    "@remix-run/react": "^0.20.1",
-    "@remix-run/server-runtime": "^0.20.1"
-=======
-    "@remix-run/node": "^0.21.0",
     "@remix-run/react": "^0.21.0",
-    "remix": "^0.21.0"
->>>>>>> 0844b95a
+    "@remix-run/server-runtime": "^0.21.0"
   },
   "devDependencies": {
     "@babel/core": "^7.14.2",
     "@babel/preset-env": "^7.14.1",
     "@babel/preset-react": "^7.13.13",
     "@babel/preset-typescript": "^7.13.0",
-<<<<<<< HEAD
-    "@remix-run/node": "^0.20.1",
-    "@remix-run/react": "^0.20.1",
-    "@remix-run/server-runtime": "^0.20.1",
-=======
-    "@remix-run/dev": "^0.21.0",
     "@remix-run/node": "^0.21.0",
     "@remix-run/react": "^0.21.0",
->>>>>>> 0844b95a
+    "@remix-run/server-runtime": "^0.21.0",
     "@types/jest": "^26.0.23",
     "@types/prop-types": "^15.7.4",
     "@types/react": "^17.0.14",
@@ -85,10 +73,6 @@
     "prettier": "^2.3.2",
     "react": "^17.0.2",
     "react-router-dom": "^6.0.0-beta.8",
-<<<<<<< HEAD
-=======
-    "remix": "^0.21.0",
->>>>>>> 0844b95a
     "ts-node": "^9.1.1",
     "typescript": "^4.3.5"
   }
