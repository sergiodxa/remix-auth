{
	"name": "remix-auth",
	"version": "3.7.0",
	"description": "Simple Authentication for Remix",
	"license": "MIT",
	"funding": ["https://github.com/sponsors/sergiodxa"],
	"author": {
		"name": "Sergio Xalambrí",
		"email": "hello+oss@sergiodxa.com",
		"url": "https://sergiodxa.com"
	},
	"repository": {
		"url": "https://github.com/sergiodxa/remix-auth",
		"type": "git"
	},
	"homepage": "https://github.com/sergiodxa/remix-auth",
	"bugs": {
		"url": "https://github.com/sergiodxa/remix-auth/issues"
	},
	"scripts": {
		"build": "tsc",
		"typecheck": "tsc --noEmit",
		"quality": "biome check .",
		"quality:fix": "biome check . --write --unsafe",
		"exports": "bun run ./scripts/exports.ts"
	},
	"sideEffects": false,
	"type": "module",
	"engines": {
		"node": ">=20.0.0"
	},
	"files": ["build", "package.json", "README.md"],
	"exports": {
		".": "./build/index.js",
		"./package.json": "./package.json"
	},
	"dependencies": {
		"uuid": "^11.0.2"
	},
	"peerDependencies": {
<<<<<<< HEAD
		"@remix-run/server-runtime": "^1.0.0 || ^2.0.0"
	},
	"devDependencies": {
		"@arethetypeswrong/cli": "^0.16.4",
		"@biomejs/biome": "^1.8.3",
		"@remix-run/node": "^2.12.1",
		"@remix-run/server-runtime": "^1.0.0 || ^2.0.0",
=======
		"react-router": "^7.0.0"
	},
	"devDependencies": {
		"@arethetypeswrong/cli": "^0.17.0",
		"@babel/preset-react": "^7.13.13",
		"@biomejs/biome": "^1.8.3",
		"react-router": "^7.0.1",
>>>>>>> c67147b5
		"@total-typescript/tsconfig": "^1.0.4",
		"@types/bun": "^1.1.6",
		"@types/uuid": "^10.0.0",
		"consola": "^3.2.3",
		"typedoc": "^0.26.5",
		"typedoc-plugin-mdn-links": "^3.2.6",
		"typescript": "^5.5.4",
		"zod": "^3.23.8"
	}
}<|MERGE_RESOLUTION|>--- conflicted
+++ resolved
@@ -38,15 +38,6 @@
 		"uuid": "^11.0.2"
 	},
 	"peerDependencies": {
-<<<<<<< HEAD
-		"@remix-run/server-runtime": "^1.0.0 || ^2.0.0"
-	},
-	"devDependencies": {
-		"@arethetypeswrong/cli": "^0.16.4",
-		"@biomejs/biome": "^1.8.3",
-		"@remix-run/node": "^2.12.1",
-		"@remix-run/server-runtime": "^1.0.0 || ^2.0.0",
-=======
 		"react-router": "^7.0.0"
 	},
 	"devDependencies": {
@@ -54,7 +45,6 @@
 		"@babel/preset-react": "^7.13.13",
 		"@biomejs/biome": "^1.8.3",
 		"react-router": "^7.0.1",
->>>>>>> c67147b5
 		"@total-typescript/tsconfig": "^1.0.4",
 		"@types/bun": "^1.1.6",
 		"@types/uuid": "^10.0.0",
