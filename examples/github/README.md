--- conflicted
+++ resolved
@@ -8,9 +8,5 @@
 
   <img src="/assets/github-new-oauth-app.png" alt="" width="700">
 
-<<<<<<< HEAD
-2. Update `.env` with the provided Client ID and the generated Client secret.
-=======
 2. Rename `.env.example` to `.env` and update it with the provided Client ID and the generated Client secret.
->>>>>>> 88510212
 3. Run `npm run dev`