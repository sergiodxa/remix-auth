--- conflicted
+++ resolved
@@ -19,13 +19,7 @@
         uses: bahmutov/npm-install@v1
 
       - name: Build
-<<<<<<< HEAD
-        run: npm run setup && npm run build
-=======
         run: npm run build
-        env:
-          REMIX_TOKEN: ${{ secrets.REMIX_TOKEN }}
->>>>>>> b39d9229
 
   typecheck:
     name: Typechecker
@@ -43,13 +37,7 @@
         uses: bahmutov/npm-install@v1
 
       - name: Typecheck
-<<<<<<< HEAD
-        run: npm run setup && npm run typecheck
-=======
         run: npm run typecheck
-        env:
-          REMIX_TOKEN: ${{ secrets.REMIX_TOKEN }}
->>>>>>> b39d9229
 
   test:
     name: Unit and Integration Tests
@@ -67,13 +55,7 @@
         uses: bahmutov/npm-install@v1
 
       - name: Test
-<<<<<<< HEAD
-        run: npm run setup && npm run test -- --ci --coverage --maxWorkers=2
-=======
         run: npm run test -- --ci --coverage --maxWorkers=2
-        env:
-          REMIX_TOKEN: ${{ secrets.REMIX_TOKEN }}
->>>>>>> b39d9229
 
   lint:
     name: Linter
@@ -91,13 +73,7 @@
         uses: bahmutov/npm-install@v1
 
       - name: Build
-<<<<<<< HEAD
-        run: npm run setup && npm run build
-=======
         run: npm run build
-        env:
-          REMIX_TOKEN: ${{ secrets.REMIX_TOKEN }}
->>>>>>> b39d9229
 
       - name: Lint
         run: npm run lint